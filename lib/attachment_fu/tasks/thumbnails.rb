--- conflicted
+++ resolved
@@ -24,14 +24,10 @@
 
         @thumbnail_class.class_eval do
           include ModelMethods
-<<<<<<< HEAD
-          attachment_tasks.delete(:thumbnail)
-=======
           attachment_tasks.clear
           unless reflect_on_association(:parent)
             belongs_to options[:parent_association], :class_name => "::#{klass.name}", :foreign_key => options[:parent_foreign_key]
           end
->>>>>>> 28ff8e24
           validates_presence_of options[:parent_foreign_key]
           attachment_tasks do
             task :get_image_size, :with => options[:with] unless queued?(:get_image_size)
